"""
Generic time integration schemes to advance equations in time.
"""
from __future__ import absolute_import
from .utility import *
from abc import ABCMeta, abstractmethod

CFL_UNCONDITIONALLY_STABLE = np.inf
# CFL coefficient for unconditionally stable methods


class TimeIntegratorBase(object):
    """
    Abstract class that defines the API for all time integrators

    Both :class:`TimeIntegrator` and :class:`CoupledTimeIntegrator` inherit
    from this class.
    """
    __metaclass__ = ABCMeta

    @abstractmethod
    def advance(self, t, update_forcings=None):
        """
        Advances equations for one time step

        :arg t: simulation time
        :type t: float
        :arg update_forcings: user-defined function that takes the simulation
            time and updates any time-dependent boundary conditions
        """
        pass

    @abstractmethod
    def initialize(self, init_solution):
        """
        Initialize the time integrator

        :arg init_solution: initial solution
        """
        pass


class TimeIntegrator(TimeIntegratorBase):
    """
    Base class for all time integrator objects that march a single equation
    """
    def __init__(self, equation, solution, fields, dt, residual=None, solver_parameters={}):
        """
        :arg equation: the equation to solve
        :type equation: :class:`Equation` object
        :arg solution: :class:`Function` where solution will be stored
        :arg fields: Dictionary of fields that are passed to the equation
        :type fields: dict of :class:`Function` or :class:`Constant` objects
        :arg float dt: time step in seconds
        :kwarg dict solver_parameters: PETSc solver options
        """
        super(TimeIntegrator, self).__init__()

        self.equation = equation
        self.solution = solution
        self.fields = fields
        self.dt = dt  # FIXME this might not be correctly updated ...
        self.dt_const = Constant(dt)

        # unique identifier for solver
        self.name = '-'.join([self.__class__.__name__,
                              self.equation.__class__.__name__])
        self.solver_parameters = {}
        self.solver_parameters.update(solver_parameters)

        self.residual = residual

    def set_dt(self, dt):
        """Update time step"""
        self.dt = dt
        self.dt_const.assign(dt)


class ForwardEuler(TimeIntegrator):
    """Standard forward Euler time integration scheme."""
    cfl_coeff = 1.0

    def __init__(self, equation, solution, fields, dt, bnd_conditions=None, residual=None, solver_parameters={}):
        """
        :arg equation: the equation to solve
        :type equation: :class:`Equation` object
        :arg solution: :class:`Function` where solution will be stored
        :arg fields: Dictionary of fields that are passed to the equation
        :type fields: dict of :class:`Function` or :class:`Constant` objects
        :arg float dt: time step in seconds
        :kwarg dict bnd_conditions: Dictionary of boundary conditions passed to the equation
        :kwarg dict solver_parameters: PETSc solver options
        """
        super(ForwardEuler, self).__init__(equation, solution, fields, dt, residual, solver_parameters)
        self.solution_old = Function(self.equation.function_space)

        # create functions to hold the values of previous time step
        self.fields_old = {}
        for k in sorted(self.fields):
            if self.fields[k] is not None:
                if isinstance(self.fields[k], FiredrakeFunction):
                    self.fields_old[k] = Function(
                        self.fields[k].function_space())
                elif isinstance(self.fields[k], FiredrakeConstant):
                    self.fields_old[k] = Constant(self.fields[k])

        u_old = self.solution_old
        u_tri = self.equation.trial
        self.A = self.equation.mass_term(u_tri)
        self.L = (self.equation.mass_term(u_old)
                  + self.dt_const*self.equation.residual('all', u_old, u_old, self.fields_old, self.fields_old, bnd_conditions)
                  )

        self.update_solver()

        if bnd_conditions is not None:
            self.bnd_conditions = bnd_conditions

    def update_solver(self):
        prob = LinearVariationalProblem(self.A, self.L, self.solution)
        self.solver = LinearVariationalSolver(prob, options_prefix=self.name,
                                              solver_parameters=self.solver_parameters)

    def initialize(self, solution):
        """Assigns initial conditions to all required fields."""
        self.solution_old.assign(solution)
        # assign values to old functions
        for k in sorted(self.fields_old):
            self.fields_old[k].assign(self.fields[k])

    def advance(self, t, update_forcings=None):
        """Advances equations for one time step."""
        if update_forcings is not None:
            update_forcings(t + self.dt)
        self.solution_old.assign(self.solution)
        self.solver.solve()
        # shift time
        for k in sorted(self.fields_old):
            self.fields_old[k].assign(self.fields[k])

    def cell_residual(self, adjoint=None):
        """
        Evaluate strong residual on element interiors.

        :param adjoint: If an adjoint solution is provided, the Dual Weighted Residual error estimator
                        is evaluated. Otherwise, the norm of the strong residual is computed on each
                        element.
        """
        r = self.residual.mass_term(self.solution, adjoint)
        r -= self.residual.mass_term(self.solution_old, adjoint)
        r += -self.dt_const * self.residual.cell_residual('all', self.solution_old, self.solution_old, self.fields_old, self.fields_old, self.bnd_conditions, adjoint)

        # Take norm over each element interior
        if adjoint is None:
            P0 = FunctionSpace(u.function_space().mesh(), "DG", 0)
            I = TestFunction(P0)
            return sqrt(assemble(I*r*r*dx))  # FIXME
        else:
            return assemble(r)

    def edge_residual(self, adjoint=None):
        """
        Evaluate residuals across edges corresponding to fluxes.

        :param adjoint: If an adjoint solution is provided, the Dual Weighted Residual error estimator
                        is evaluated. Otherwise, the norms of the fluxes across each element's edges
                        are computed.
        """
        r = -self.dt_const * self.residual.edge_residual('all', self.solution_old, self.solution_old, self.fields_old, self.fields_old, self.bnd_conditions, adjoint)

        # Take norm over each element's edges
        if adjoint is None:
            P0 = FunctionSpace(u.function_space().mesh(), "DG", 0)
            I = TestFunction(P0)
            return sqrt(assemble(avg(I)*r*r*dS))  # FIXME
        else:
            return assemble(r)


class CrankNicolson(TimeIntegrator):
    """Standard Crank-Nicolson time integration scheme."""
    cfl_coeff = CFL_UNCONDITIONALLY_STABLE

    def __init__(self, equation, solution, fields, dt, bnd_conditions=None, residual=None, solver_parameters={}, theta=0.5, semi_implicit=False):
        """
        :arg equation: the equation to solve
        :type equation: :class:`Equation` object
        :arg solution: :class:`Function` where solution will be stored
        :arg fields: Dictionary of fields that are passed to the equation
        :type fields: dict of :class:`Function` or :class:`Constant` objects
        :arg float dt: time step in seconds
        :kwarg dict bnd_conditions: Dictionary of boundary conditions passed to the equation
        :kwarg dict solver_parameters: PETSc solver options
        :kwarg float theta: Implicitness parameter, default 0.5
        :kwarg bool semi_implicit: If True use a linearized semi-implicit scheme
        """
<<<<<<< HEAD
        super(CrankNicolson, self).__init__(equation, solution, fields, dt, residual, solver_parameters)
        self.solver_parameters.setdefault('snes_monitor', False)
=======
        super(CrankNicolson, self).__init__(equation, solution, fields, dt, solver_parameters)
>>>>>>> 9fc566bd
        if semi_implicit:
            self.solver_parameters.setdefault('snes_type', 'ksponly')
        else:
            self.solver_parameters.setdefault('snes_type', 'newtonls')
        self.solution_old = Function(self.equation.function_space, name='solution_old')
        # create functions to hold the values of previous time step
        # TODO is this necessary? is self.fields sufficient?
        self.fields_old = {}
        for k in sorted(self.fields):
            if self.fields[k] is not None:
                if isinstance(self.fields[k], FiredrakeFunction):
                    self.fields_old[k] = Function(
                        self.fields[k].function_space(), name=self.fields[k].name()+'_old')
                elif isinstance(self.fields[k], FiredrakeConstant):
                    self.fields_old[k] = Constant(self.fields[k])

        u = self.solution
        u_old = self.solution_old
        if semi_implicit:
            # linearize around last timestep using the fact that all terms are
            # written in the form A(u_nl) u
            u_nl = u_old
        else:
            # solve the full nonlinear residual form
            u_nl = u
        self.semi_implicit = semi_implicit
        bnd = bnd_conditions
        f = self.fields
        f_old = self.fields_old

        # Crank-Nicolson
        self.theta_const = Constant(theta)
        self.F = (self.equation.mass_term(u) - self.equation.mass_term(u_old)
                  - self.dt_const*(self.theta_const*self.equation.residual('all', u, u_nl, f, f, bnd)
                                   + (1-self.theta_const)*self.equation.residual('all', u_old, u_old, f_old, f_old, bnd))
                  )

        self.update_solver()

        if bnd_conditions is not None:
            self.bnd_conditions = bnd_conditions

    def update_solver(self):
        """Create solver objects"""
        # Ensure LU assembles monolithic matrices
        if self.solver_parameters.get('pc_type') == 'lu':
            self.solver_parameters['mat_type'] = 'aij'
        prob = NonlinearVariationalProblem(self.F, self.solution)
        self.solver = NonlinearVariationalSolver(prob,
                                                 solver_parameters=self.solver_parameters,
                                                 options_prefix=self.name)

    def initialize(self, solution):
        """Assigns initial conditions to all required fields."""
        self.solution_old.assign(solution)
        # assign values to old functions
        for k in sorted(self.fields_old):
            self.fields_old[k].assign(self.fields[k])

    def advance(self, t, update_forcings=None):
        """Advances equations for one time step."""
        if update_forcings is not None:
            update_forcings(t + self.dt)
        self.solution_old.assign(self.solution)
        self.solver.solve()
        # shift time
        for k in sorted(self.fields_old):
            self.fields_old[k].assign(self.fields[k])

    def cell_residual(self, adjoint=None):
        """
        Evaluate strong residual on element interiors.

        :param adjoint: If an adjoint solution is provided, the Dual Weighted Residual error estimator
                        is evaluated. Otherwise, the norm of the strong residual is computed on each
                        element.
        """
        u = self.solution
        u_old = self.solution_old
        if self.semi_implicit:
            # linearize around last timestep using the fact that all terms are
            # written in the form a(u_nl) u
            u_nl = u_old
        else:
            # solve the full nonlinear residual form
            u_nl = u

        f = self.fields
        f_old = self.fields_old

        r = self.residual.mass_term(u, adjoint) - self.residual.mass_term(u_old, adjoint)
        r += - self.dt_const * self.theta_const * self.residual.cell_residual('all', u, u_nl, f, f, self.bnd_conditions, adjoint)
        r += - self.dt_const * (1 - self.theta_const) * self.residual.cell_residual('all', u_old, u_old, f_old, f_old, self.bnd_conditions, adjoint)

        # Take norm over each element interior
        if adjoint is None:
            P0 = FunctionSpace(u.function_space().mesh(), "DG", 0)
            I = TestFunction(P0)
            return sqrt(assemble(I*r*r*dx))  # FIXME
        else:
            return assemble(r)

    def edge_residual(self, adjoint=None):
        """
        Evaluate residuals across edges corresponding to fluxes.

        :param adjoint: If an adjoint solution is provided, the Dual Weighted Residual error estimator
                        is evaluated. Otherwise, the norms of the fluxes across each element's edges
                        are computed.
        """
        u = self.solution
        u_old = self.solution_old
        if self.semi_implicit:
            # linearize around last timestep using the fact that all terms are
            # written in the form a(u_nl) u
            u_nl = u_old
        else:
            # solve the full nonlinear residual form
            u_nl = u

        f = self.fields
        f_old = self.fields_old

        r = -self.dt_const * self.theta_const * self.residual.edge_residual('all', u, u_nl, f, f, self.bnd_conditions, adjoint)
        r += -self.dt_const * (1 - self.theta_const) * self.residual.edge_residual('all', u_old, u_old, f_old, f_old, self.bnd_conditions, adjoint)

        # Take norm over each element's edges
        if adjoint is None:
            P0 = FunctionSpace(u.function_space().mesh(), "DG", 0)
            I = TestFunction(P0)
            return sqrt(assemble(avg(I)*r*r*dS))  # FIXME
        else:
            return assemble(r)


class SteadyState(TimeIntegrator):
    """
    Time integrator that solves the steady state equations, leaving out the
    mass terms
    """
    cfl_coeff = CFL_UNCONDITIONALLY_STABLE

    def __init__(self, equation, solution, fields, dt, bnd_conditions=None, residual=None, solver_parameters={}):
        """
        :arg equation: the equation to solve
        :type equation: :class:`Equation` object
        :arg solution: :class:`Function` where solution will be stored
        :arg fields: Dictionary of fields that are passed to the equation
        :type fields: dict of :class:`Function` or :class:`Constant` objects
        :arg float dt: time step in seconds
        :kwarg dict bnd_conditions: Dictionary of boundary conditions passed to the equation
        :kwarg dict solver_parameters: PETSc solver options
        """
<<<<<<< HEAD
        super(SteadyState, self).__init__(equation, solution, fields, dt, residual, solver_parameters)
        self.solver_parameters.setdefault('snes_monitor', False)
=======
        super(SteadyState, self).__init__(equation, solution, fields, dt, solver_parameters)
>>>>>>> 9fc566bd
        self.solver_parameters.setdefault('snes_type', 'newtonls')
        self.F = self.equation.residual('all', solution, solution, fields, fields, bnd_conditions)
        self.update_solver()

        self.solution = solution
        self.fields = fields
        if bnd_conditions is not None:
            self.bnd_conditions = bnd_conditions

    def update_solver(self):
        """Create solver objects"""
        # Ensure LU assembles monolithic matrices
        if self.solver_parameters.get('pc_type') == 'lu':
            self.solver_parameters['mat_type'] = 'aij'
        prob = NonlinearVariationalProblem(self.F, self.solution)
        self.solver = NonlinearVariationalSolver(prob,
                                                 solver_parameters=self.solver_parameters,
                                                 options_prefix=self.name)

    def initialize(self, solution):
        """Assigns initial conditions to all required fields."""
        # nothing to do here as the initial condition is passed in via solution
        return

    def advance(self, t, update_forcings=None):
        """Advances equations for one time step."""
        if update_forcings is not None:
            update_forcings(t + self.dt)
        self.solver.solve()

    def cell_residual(self, adjoint=None):
        """
        Evaluate strong residual on element interiors.

        :param adjoint: If an adjoint solution is provided, the Dual Weighted Residual error estimator
                        is evaluated. Otherwise, the norm of the strong residual is computed on each
                        element.
        """
        r = -self.residual.cell_residual('all', self.solution, self.solution, self.fields, self.fields, self.bnd_conditions, adjoint)

        # Take norm over each element interior
        if adjoint is None:
            P0 = FunctionSpace(u.function_space().mesh(), "DG", 0)
            I = TestFunction(P0)
            return sqrt(assemble(I*r*r*dx))  # FIXME
        else:
            return assemble(r)

    def edge_residual(self, adjoint=None):
        """
        Evaluate residuals across edges corresponding to fluxes.

        :param adjoint: If an adjoint solution is provided, the Dual Weighted Residual error estimator
                        is evaluated. Otherwise, the norms of the fluxes across each element's edges
                        are computed.
        """
        r = -self.residual.edge_residual('all', self.solution, self.solution, self.fields, self.fields, self.bnd_conditions, adjoint)

        # Take norm over each element's edges
        if adjoint is None:
            P0 = FunctionSpace(u.function_space().mesh(), "DG", 0)
            I = TestFunction(P0)
            return sqrt(assemble(avg(I)*r*r*dS))  # FIXME
        else:
            return assemble(r)


class PressureProjectionPicard(TimeIntegrator):
    """
    Pressure projection scheme with Picard iteration for shallow water
    equations

    """
    cfl_coeff = 1.0  # FIXME what is the right value?

    # TODO add more documentation
    def __init__(self, equation, equation_mom, solution, fields, dt,
                 bnd_conditions=None, solver_parameters={},
                 solver_parameters_mom={}, theta=0.5, semi_implicit=False,
                 iterations=2):
        """
        :arg equation: free surface equation
        :type equation: :class:`Equation` object
        :arg equation_mom: momentum equation
        :type equation_mom: :class:`Equation` object
        :arg solution: :class:`Function` where solution will be stored
        :arg fields: Dictionary of fields that are passed to the equation
        :type fields: dict of :class:`Function` or :class:`Constant` objects
        :arg float dt: time step in seconds
        :kwarg dict bnd_conditions: Dictionary of boundary conditions passed to the equation
        :kwarg dict solver_parameters: PETSc solver options
        :kwarg dict solver_parameters_mom: PETSc solver options for velocity solver
        :kwarg float theta: Implicitness parameter, default 0.5
        :kwarg bool semi_implicit: If True use a linearized semi-implicit scheme
        :kwarg int iterations: Number of Picard iterations
        """
        super(PressureProjectionPicard, self).__init__(equation, solution, fields, dt, solver_parameters)

        self.equation_mom = equation_mom
        self.solver_parameters_mom = solver_parameters_mom
        if semi_implicit:
            # solve a preliminary linearized momentum equation before
            # solving the linearized wave equation terms in a coupled system
            self.solver_parameters.setdefault('snes_type', 'ksponly')
            self.solver_parameters_mom.setdefault('snes_type', 'ksponly')
        else:
            # not sure this combination makes much sense: keep both systems nonlinear
            self.solver_parameters.setdefault('snes_type', 'newtonls')
            self.solver_parameters_mom.setdefault('snes_type', 'newtonls')
        self.iterations = iterations

        self.solution_old = Function(self.equation.function_space)
        if iterations > 1:
            self.solution_lagged = Function(self.equation.function_space)
        else:
            self.solution_lagged = self.solution_old
        uv_lagged, eta_lagged = self.solution_lagged.split()
        uv_old, eta_old = self.solution_old.split()

        if (solver_parameters['ksp_type'] == 'preonly'
                and 'fieldsplit_H_2d' in solver_parameters
                and solver_parameters['fieldsplit_H_2d']['ksp_type'] == 'preonly'
                and solver_parameters['fieldsplit_H_2d']['pc_python_type'] == 'thetis.AssembledSchurPC'
                and element_continuity(eta_old.function_space().ufl_element()).horizontal != 'cg'):
            # the default settings use AssembledSchurPC which assumes that the velocity block is only a dg mass matrix
            # Under these assumptions this preconditioner assembles the exact Schur complement. If this is not true, we either need
            # iterations with the unassembled Schur complement (fieldsplit_H_2d_ksp_type), or alternatively iterations outside
            # the fieldsplit to deal with the fact that we haven't solved the Schur complement exactly.
            # Currently only the dg-cg element pair, gives a pure DG  mass matrix velocity block: for dg-dg the pressure gradient adds a
            # Riemann term in the velocity block, for rt-dg the velocity block cannot be explicitly inverted either.
            raise Exception("The timestepper PressureProjectionPicard is only recommended in combination with the "
                            "dg-cg element_family. If you want to use it in combination with dg-dg or rt-dg you need to adjust the solver_parameters_pressure option.")

        # create functions to hold the values of previous time step
        self.fields_old = {}
        for k in sorted(self.fields):
            if self.fields[k] is not None:
                if isinstance(self.fields[k], FiredrakeFunction):
                    self.fields_old[k] = Function(
                        self.fields[k].function_space())
                elif isinstance(self.fields[k], FiredrakeConstant):
                    self.fields_old[k] = Constant(self.fields[k])
        # for the mom. eqn. the 'eta' field is just one of the 'other' fields
        fields_mom = self.fields.copy()
        fields_mom_old = self.fields_old.copy()
        fields_mom['eta'] = eta_lagged
        fields_mom_old['eta'] = eta_old

        # the velocity solved for in the preliminary mom. solve:
        self.uv_star = Function(self.equation_mom.function_space)
        if semi_implicit:
            uv_star_nl = uv_lagged
            solution_nl = self.solution_lagged
        else:
            uv_star_nl = self.uv_star
            solution_nl = self.solution

        # form for mom. eqn.:
        theta_const = Constant(theta)
        self.F_mom = (
            self.equation_mom.mass_term(self.uv_star)-self.equation_mom.mass_term(uv_old)
            - self.dt_const*(
                theta_const*self.equation_mom.residual('all', self.uv_star, uv_star_nl, fields_mom, fields_mom, bnd_conditions)
                + (1-theta_const)*self.equation_mom.residual('all', uv_old, uv_old, fields_mom_old, fields_mom_old, bnd_conditions)
            )
        )

        # form for wave eqn. system:
        # M (u^n+1 - u^*) + G (eta^n+theta - eta_lagged) = 0
        # M (eta^n+1 - eta^n) + C (u^n+theta) = 0
        # the 'implicit' terms are the gradient (G) and divergence term (C) in the mom. and continuity eqn. resp.
        # where u^* is the velocity solved for in the mom. eqn., and G eta_lagged the gradient term in that eqn.
        uv_test, eta_test = split(self.equation.test)
        mass_term_star = inner(uv_test, self.uv_star)*dx + inner(eta_test, eta_old)*dx
        self.F = (
            self.equation.mass_term(self.solution) - mass_term_star
            - self.dt_const*(
                theta_const*self.equation.residual('implicit', self.solution, solution_nl, self.fields, self.fields, bnd_conditions)
                + (1-theta_const)*self.equation.residual('implicit', self.solution_old, self.solution_old, self.fields_old, self.fields_old, bnd_conditions)
            )
        )
        # subtract G eta_lagged: G is the implicit term in the mom. eqn.
        for key in self.equation_mom.terms:
            if self.equation_mom.labels[key] == 'implicit':
                term = self.equation.terms[key]
                self.F += -self.dt_const*(
                    - theta_const*term.residual(self.uv_star, eta_lagged, uv_star_nl, eta_lagged, self.fields, self.fields, bnd_conditions)
                    - (1-theta_const)*term.residual(uv_old, eta_old, uv_old, eta_old, self.fields_old, self.fields_old, bnd_conditions)
                )

        self.update_solver()

    def update_solver(self):
        """Create solver objects"""
        prob = NonlinearVariationalProblem(self.F_mom, self.uv_star)
        self.solver_mom = NonlinearVariationalSolver(prob,
                                                     solver_parameters=self.solver_parameters_mom,
                                                     options_prefix=self.name+'_mom')
        # Ensure LU assembles monolithic matrices
        if self.solver_parameters.get('pc_type') == 'lu':
            self.solver_parameters['mat_type'] = 'aij'
        prob = NonlinearVariationalProblem(self.F, self.solution)
        self.solver = NonlinearVariationalSolver(prob,
                                                 appctx={'a': derivative(self.F, self.solution)},
                                                 solver_parameters=self.solver_parameters,
                                                 options_prefix=self.name)

    def initialize(self, solution):
        """Assigns initial conditions to all required fields."""
        self.solution_old.assign(solution)
        self.solution_lagged.assign(solution)
        # assign values to old functions
        for k in sorted(self.fields_old):
            self.fields_old[k].assign(self.fields[k])

    def advance(self, t, updateForcings=None):
        """Advances equations for one time step."""
        if updateForcings is not None:
            updateForcings(t + self.dt)
        self.solution_old.assign(self.solution)

        for it in range(self.iterations):
            if self.iterations > 1:
                self.solution_lagged.assign(self.solution)
            with timed_stage("Momentum solve"):
                self.solver_mom.solve()
            with timed_stage("Pressure solve"):
                self.solver.solve()

        # shift time
        for k in sorted(self.fields_old):
            self.fields_old[k].assign(self.fields[k])

    def cell_residual(self, adjoint=None):
        """
        Evaluate strong residual on element interiors.

        :param adjoint: If an adjoint solution is provided, the Dual Weighted Residual error estimator
                        is evaluated. Otherwise, the norm of the strong residual is computed on each
                        element.
        """
        raise NotImplementedError  # TODO

    def edge_residual(self, adjoint=None):
        """
        Evaluate residuals across edges corresponding to fluxes.

        :param adjoint: If an adjoint solution is provided, the Dual Weighted Residual error estimator
                        is evaluated. Otherwise, the norms of the fluxes across each element's edges
                        are computed.
        """
        raise NotImplementedError  # TODO


class LeapFrogAM3(TimeIntegrator):
    """
    Leap-Frog Adams-Moulton 3 ALE time integrator

    Defined in (2.27)-(2.30) in [1]; (2.21)-(2.22) in [2]

    [1] Shchepetkin and McWilliams (2005). The regional oceanic modeling system
    (ROMS): a split-explicit, free-surface, topography-following-coordinate
    oceanic model. Ocean Modelling, 9(4):347-404.
    http://dx.doi.org/10.1016/j.ocemod.2013.04.010

    [2] Shchepetkin and McWilliams (2009). Computational Kernel Algorithms for
    Fine-Scale, Multiprocess, Longtime Oceanic Simulations, 14:121-183.
    http://dx.doi.org/10.1016/S1570-8659(08)01202-0
    """
    cfl_coeff = 1.5874

    def __init__(self, equation, solution, fields, dt, bnd_conditions=None,
                 solver_parameters={}, terms_to_add='all'):
        """
        :arg equation: equation to solve
        :type equation: :class:`Equation` object
        :arg solution: :class:`Function` where solution will be stored
        :arg fields: Dictionary of fields that are passed to the equation
        :type fields: dict of :class:`Function` or :class:`Constant` objects
        :arg float dt: time step in seconds
        :kwarg dict bnd_conditions: Dictionary of boundary conditions passed to the equation
        :kwarg dict solver_parameters: PETSc solver options
        :kwarg terms_to_add: Defines which terms of the equation are to be
            added to this solver. Default 'all' implies ['implicit', 'explicit', 'source'].
        :type terms_to_add: 'all' or list of 'implicit', 'explicit', 'source'.
        """
        super(LeapFrogAM3, self).__init__(equation, solution, fields, dt, solver_parameters)

        self.gamma = 1./12.
        self.gamma_const = Constant(self.gamma)

        fs = self.equation.function_space
        self.solution_old = Function(fs, name='old solution')
        self.msolution_old = Function(fs, name='dual solution')
        self.rhs_func = Function(fs, name='rhs linear form')

        continuity = element_continuity(fs.ufl_element())
        self.fs_is_dg = continuity.horizontal == 'dg' and continuity.vertical == 'dg'

        # fully explicit evaluation
        self.a = self.equation.mass_term(self.equation.trial)
        self.l = self.dt_const*self.equation.residual(terms_to_add,
                                                      self.solution,
                                                      self.solution,
                                                      self.fields,
                                                      self.fields,
                                                      bnd_conditions)
        self.mass_new = inner(self.solution, self.equation.test)*dx
        self.mass_old = inner(self.solution_old, self.equation.test)*dx
        a = 0.5 - 2*self.gamma
        b = 0.5 + 2*self.gamma
        c = 1.0 - 2*self.gamma
        self.l_prediction = a*self.mass_old + b*self.mass_new + c*self.l

        self._nontrivial = self.l != 0

    def initialize(self, solution):
        """Assigns initial conditions to all required fields."""
        self.mass_matrix = assemble(self.a, inverse=self.fs_is_dg)
        self.solution.assign(solution)
        self.solution_old.assign(solution)
        assemble(self.mass_new, self.msolution_old)
        if not self.fs_is_dg:
            self.lin_solver = LinearSolver(self.mass_matrix)

    def _solve_system(self):
        """
        Solves system mass_matrix*solution = rhs_func

        If the function space is fully discontinuous, the mass matrix is
        inverted in place for efficiency.
        """
        if self.fs_is_dg:
            with self.solution.dat.vec as x:
                with self.rhs_func.dat.vec_ro as b:
                    self.mass_matrix.force_evaluation()
                    self.mass_matrix.petscmat.mult(b, x)
        else:
            self.lin_solver.solve(self.solution, self.rhs_func)

    def predict(self):
        r"""
        Prediction step from :math:`t_{n-1/2}` to :math:`t_{n+1/2}`

        Let :math:`M_n` denote the mass matrix at time :math:`t_{n}`.
        The prediction step is

        .. math::
            T_{n-1/2} &= (1/2 - 2\gamma) T_{n-1} + (1/2 + 2 \gamma) T_{n} \\
            M_n T_{n+1/2} &= M_n T_{n-1/2} + \Delta t (1 - 2\gamma) M_n L_{n}

        This is computed in a fixed mesh: all terms are evaluated in
        :math:`\Omega_n`.
        """
        if self._nontrivial:
            with timed_region('lf_pre_asmb_sol'):
                assemble(self.mass_new, self.msolution_old)  # store current solution
            with timed_region('lf_pre_asmb_rhs'):
                assemble(self.l_prediction, self.rhs_func)
            with timed_region('lf_pre_asgn_sol'):
                self.solution_old.assign(self.solution)  # time shift
            with timed_region('lf_pre_solve'):
                self._solve_system()

    def eval_rhs(self):
        if self._nontrivial:
            with timed_region('lf_cor_asmb_rhs'):
                assemble(self.l, self.rhs_func)

    def correct(self):
        r"""
        Correction step from :math:`t_{n}` to :math:`t_{n+1}`

        Let :math:`M_n` denote the mass matrix at time :math:`t_{n}`.
        The correction step is

        .. math::
            M_{n+1} T_{n+1} = M_{n} T_{n} + \Delta t L_{n+1/2}

        This is Euler ALE step: LHS is evaluated in :math:`\Omega_{n+1}`,
        RHS in :math:`\Omega_n`.
        """
        if self._nontrivial:
            # NOTE must call eval_rhs in the old mesh first
            with timed_region('lf_cor_incr_rhs'):
                self.rhs_func += self.msolution_old
            with timed_region('lf_cor_asmb_mat'):
                assemble(self.a, self.mass_matrix, inverse=self.fs_is_dg)
                self.mass_matrix.force_evaluation()
            with timed_region('lf_cor_solve'):
                self._solve_system()

    def advance(self, t, update_forcings=None):
        """Advances equations for one time step."""
        if self._nontrivial:
            if update_forcings is not None:
                update_forcings(t + self.dt)
            self.predict()
            self.eval_rhs()
            self.correct()

    def cell_residual(self, adjoint=None):
        """
        Evaluate strong residual on element interiors.

        :param adjoint: If an adjoint solution is provided, the Dual Weighted Residual error estimator
                        is evaluated. Otherwise, the norm of the strong residual is computed on each
                        element.
        """
        raise NotImplementedError  # TODO

    def edge_residual(self, adjoint=None):
        """
        Evaluate residuals across edges corresponding to fluxes.

        :param adjoint: If an adjoint solution is provided, the Dual Weighted Residual error estimator
                        is evaluated. Otherwise, the norms of the fluxes across each element's edges
                        are computed.
        """
        raise NotImplementedError  # TODO


class SSPRK22ALE(TimeIntegrator):
    r"""
    SSPRK(2,2) ALE time integrator for 3D fields

    The scheme is

    .. math::
        u^{(1)} &= u^{n} + \Delta t F(u^{n}) \\
        u^{n+1} &= u^{n} + \frac{\Delta t}{2}(F(u^{n}) +  F(u^{(1)}))

    Both stages are implemented as ALE updates from geometry :math:`\Omega_n`
    to :math:`\Omega_{(1)}`, and :math:`\Omega_{n+1}`.
    """
    cfl_coeff = 1.0

    def __init__(self, equation, solution, fields, dt, bnd_conditions=None,
                 solver_parameters={}, terms_to_add='all'):
        """
        :arg equation: equation to solve
        :type equation: :class:`Equation` object
        :arg solution: :class:`Function` where solution will be stored
        :arg fields: Dictionary of fields that are passed to the equation
        :type fields: dict of :class:`Function` or :class:`Constant` objects
        :arg float dt: time step in seconds
        :kwarg dict bnd_conditions: Dictionary of boundary conditions passed to the equation
        :kwarg dict solver_parameters: PETSc solver options
        :kwarg terms_to_add: Defines which terms of the equation are to be
            added to this solver. Default 'all' implies ['implicit', 'explicit', 'source'].
        :type terms_to_add: 'all' or list of 'implicit', 'explicit', 'source'.
        """
        super(SSPRK22ALE, self).__init__(equation, solution, fields, dt, solver_parameters)

        fs = self.equation.function_space
        self.mu = Function(fs, name='dual solution')
        self.mu_old = Function(fs, name='dual solution')
        self.tendency = Function(fs, name='tendency')

        # fully explicit evaluation
        self.a = self.equation.mass_term(self.equation.trial)
        self.l = self.dt_const*self.equation.residual(terms_to_add,
                                                      self.solution,
                                                      self.solution,
                                                      self.fields,
                                                      self.fields,
                                                      bnd_conditions)
        self.mu_form = inner(self.solution, self.equation.test)*dx
        self._nontrivial = self.l != 0
        self._initialized = False

        self.n_stages = 2
        self.c = [0, 1]

    def initialize(self, solution):
        """Assigns initial conditions to all required fields."""
        self.solution.assign(solution)

        mass_matrix = assemble(self.a)
        self.lin_solver = LinearSolver(mass_matrix,
                                       solver_parameters=self.solver_parameters)
        self._initialized = True

    def stage_one_prep(self):
        """
        Preprocess first stage: compute all forms on the old geometry
        """
        if self._nontrivial:
            # Compute $Mu$ and assign $q_{old} = Mu$
            with timed_region('pre1_asseble_mu'):
                assemble(self.mu_form, self.mu_old)
            # Evaluate $k = \Delta t F(u)$
            with timed_region('pre1_asseble_f'):
                assemble(self.l, self.tendency)
            # $q = q_{old} + k$
            with timed_region('pre1_incr_rhs'):
                self.mu.assign(self.mu_old + self.tendency)

    def stage_one_solve(self):
        r"""
        First stage: solve :math:`u^{(1)}` given previous solution :math:`u^n`.

        This is a forward Euler ALE step between domains :math:`\Omega^n` and :math:`\Omega^{(1)}`:

        .. math::

            \int_{\Omega^{(1)}} u^{(1)} \psi dx = \int_{\Omega^n} u^n \psi dx + \Delta t \int_{\Omega^n} F(u^n) \psi dx

        """
        if self._nontrivial:
            # Solve $u = M^{-1}q$
            with timed_region('sol1_assemble_A'):
                assemble(self.a, self.lin_solver.A)
                self.lin_solver.A.force_evaluation()
            with timed_region('sol1_solve'):
                self.lin_solver.solve(self.solution, self.mu)

    def stage_two_prep(self):
        """
        Preprocess 2nd stage: compute all forms on the old geometry
        """
        if self._nontrivial:
            # Evaluate $k = \Delta t F(u)$
            with timed_region('pre2_asseble_f'):
                assemble(self.l, self.tendency)
            # $q = \frac{1}{2}q + \frac{1}{2}q_{old} + \frac{1}{2}k$
            with timed_region('pre2_incr_rhs'):
                self.mu.assign(0.5*self.mu + 0.5*self.mu_old + 0.5*self.tendency)

    def stage_two_solve(self):
        r"""
        2nd stage: solve :math:`u^{n+1}` given previous solutions :math:`u^n, u^{(1)}`.

        This is an ALE step:

        .. math::

            \int_{\Omega^{n+1}} u^{n+1} \psi dx &= \int_{\Omega^n} u^n \psi dx \\
                &+ \frac{\Delta t}{2} \int_{\Omega^n} F(u^n) \psi dx \\
                &+ \frac{\Delta t}{2} \int_{\Omega^{(1)}} F(u^{(1)}) \psi dx

        """
        if self._nontrivial:
            # Solve $u = M^{-1}q$
            with timed_region('sol2_assemble_A'):
                assemble(self.a, self.lin_solver.A)
                self.lin_solver.A.force_evaluation()
            with timed_region('sol2_solve'):
                self.lin_solver.solve(self.solution, self.mu)

    def solve_stage(self, i_stage):
        """Solves i-th stage"""
        if i_stage == 0:
            self.stage_one_solve()
        else:
            self.stage_two_solve()

    def prepare_stage(self, i_stage, t, update_forcings=None):
        """
        Preprocess stage i_stage.

        This must be called prior to updating mesh geometry.
        """
        if update_forcings is not None:
            update_forcings(t + self.c[i_stage]*self.dt)
        if i_stage == 0:
            self.stage_one_prep()
        else:
            self.stage_two_prep()

    def advance(self, t, update_forcings=None):
        """Advances equations for one time step."""
        if not self._initialized:
            self.initialize(self.solution)
        for i_stage in range(self.n_stages):
            self.prepare_stage(i_stage, t, update_forcings)
            self.solve_stage(i_stage)

    def cell_residual(self, adjoint=None):
        """
        Evaluate strong residual on element interiors.

        :param adjoint: If an adjoint solution is provided, the Dual Weighted Residual error estimator
                        is evaluated. Otherwise, the norm of the strong residual is computed on each
                        element.
        """
        raise NotImplementedError  # TODO

    def edge_residual(self, adjoint=None):
        """
        Evaluate residuals across edges corresponding to fluxes.

        :param adjoint: If an adjoint solution is provided, the Dual Weighted Residual error estimator
                        is evaluated. Otherwise, the norms of the fluxes across each element's edges
                        are computed.
        """
        raise NotImplementedError  # TODO<|MERGE_RESOLUTION|>--- conflicted
+++ resolved
@@ -194,12 +194,7 @@
         :kwarg float theta: Implicitness parameter, default 0.5
         :kwarg bool semi_implicit: If True use a linearized semi-implicit scheme
         """
-<<<<<<< HEAD
         super(CrankNicolson, self).__init__(equation, solution, fields, dt, residual, solver_parameters)
-        self.solver_parameters.setdefault('snes_monitor', False)
-=======
-        super(CrankNicolson, self).__init__(equation, solution, fields, dt, solver_parameters)
->>>>>>> 9fc566bd
         if semi_implicit:
             self.solver_parameters.setdefault('snes_type', 'ksponly')
         else:
@@ -353,12 +348,7 @@
         :kwarg dict bnd_conditions: Dictionary of boundary conditions passed to the equation
         :kwarg dict solver_parameters: PETSc solver options
         """
-<<<<<<< HEAD
         super(SteadyState, self).__init__(equation, solution, fields, dt, residual, solver_parameters)
-        self.solver_parameters.setdefault('snes_monitor', False)
-=======
-        super(SteadyState, self).__init__(equation, solution, fields, dt, solver_parameters)
->>>>>>> 9fc566bd
         self.solver_parameters.setdefault('snes_type', 'newtonls')
         self.F = self.equation.residual('all', solution, solution, fields, fields, bnd_conditions)
         self.update_solver()
@@ -397,15 +387,13 @@
                         is evaluated. Otherwise, the norm of the strong residual is computed on each
                         element.
         """
-        r = -self.residual.cell_residual('all', self.solution, self.solution, self.fields, self.fields, self.bnd_conditions, adjoint)
+        r = self.residual.cell_residual('all', self.solution, self.solution, self.fields, self.fields, self.bnd_conditions, adjoint)
 
         # Take norm over each element interior
         if adjoint is None:
-            P0 = FunctionSpace(u.function_space().mesh(), "DG", 0)
-            I = TestFunction(P0)
-            return sqrt(assemble(I*r*r*dx))  # FIXME
-        else:
-            return assemble(r)
+            return r  # NOTE: will get squared anyway, so sign doesn't matter
+        else:
+            return assemble(-r)
 
     def edge_residual(self, adjoint=None):
         """
@@ -419,7 +407,7 @@
 
         # Take norm over each element's edges
         if adjoint is None:
-            P0 = FunctionSpace(u.function_space().mesh(), "DG", 0)
+            P0 = FunctionSpace(self.solution.function_space().mesh(), "DG", 0)
             I = TestFunction(P0)
             return sqrt(assemble(avg(I)*r*r*dS))  # FIXME
         else:
